# -*- coding: utf-8 -*-
from django.utils.datastructures import SortedDict
from django.utils.timezone import is_aware

import csv
import datetime
import decimal
<<<<<<< HEAD
=======
import inspect
import json
>>>>>>> 20b8d370
import types
from django.utils import simplejson as json


def is_simple_callable(obj):
    """
    True if the object is a callable that takes no arguments.
    """
    return (
        (inspect.isfunction(obj) and not inspect.getargspec(obj)[0]) or
        (inspect.ismethod(obj) and len(inspect.getargspec(obj)[0]) <= 1)
    )


class DictWithMetadata(dict):
    """
    A dict-like object, that can have additional metadata attached.
    """
    def __init__(self, *args, **kwargs):
        super(DictWithMetadata, self).__init__(*args, **kwargs)
        self.metadata = {}

    def set_with_metadata(self, key, value, metadata):
        self[key] = value
        self.metadata[key] = metadata

    def items_with_metadata(self):
        return [(key, value, self.metadata[key])
        for (key, value) in self.items()]


class SortedDictWithMetadata(SortedDict, DictWithMetadata):
    pass


try:
    import yaml
except ImportError:
    SafeDumper = None
else:
    # Adapted from http://pyyaml.org/attachment/ticket/161/use_ordered_dict.py
    class SafeDumper(yaml.SafeDumper):
        """
        Handles decimals as strings.
        Handles SortedDicts as usual dicts, but preserves field order, rather
        than the usual behaviour of sorting the keys.
        """
        def represent_decimal(self, data):
            return self.represent_scalar('tag:yaml.org,2002:str', str(data))

        def represent_mapping(self, tag, mapping, flow_style=None):
            value = []
            node = yaml.MappingNode(tag, value, flow_style=flow_style)
            if self.alias_key is not None:
                self.represented_objects[self.alias_key] = node
            best_style = True
            if hasattr(mapping, 'items'):
                mapping = list(mapping.items())
                if not isinstance(mapping, SortedDict):
                    mapping.sort()
            for item_key, item_value in mapping:
                node_key = self.represent_data(item_key)
                node_value = self.represent_data(item_value)
                if not (isinstance(node_key, yaml.ScalarNode) and not node_key.style):
                    best_style = False
                if not (isinstance(node_value, yaml.ScalarNode) and not node_value.style):
                    best_style = False
                value.append((node_key, node_value))
            if flow_style is None:
                if self.default_flow_style is not None:
                    node.flow_style = self.default_flow_style
                else:
                    node.flow_style = best_style
            return node

    SafeDumper.add_representer(DictWithMetadata,
            yaml.representer.SafeRepresenter.represent_dict)
    SafeDumper.add_representer(SortedDictWithMetadata,
            yaml.representer.SafeRepresenter.represent_dict)
    SafeDumper.add_representer(types.GeneratorType,
            yaml.representer.SafeRepresenter.represent_list)


class DjangoJSONEncoder(json.JSONEncoder):
    """
    JSONEncoder subclass that knows how to encode date/time and decimal types.
    """
    def default(self, o):
        # See "Date Time String Format" in the ECMA-262 specification.
        if isinstance(o, datetime.datetime):
            r = o.isoformat()
            if o.microsecond:
                r = r[:23] + r[26:]
            if r.endswith('+00:00'):
                r = r[:-6] + 'Z'
            return r
        elif isinstance(o, datetime.date):
            return o.isoformat()
        elif isinstance(o, datetime.time):
            if is_aware(o):
                raise ValueError("JSON can't represent timezone-aware times.")
            r = o.isoformat()
            if o.microsecond:
                r = r[:12]
            return r
        elif isinstance(o, decimal.Decimal):
            return str(o)
        elif hasattr(o, '__iter__'):
            return [i for i in o]
        return super(DjangoJSONEncoder, self).default(o)


class DictWriter(csv.DictWriter):
    """
    >>> from cStringIO import StringIO
    >>> f = StringIO()
    >>> w = DictWriter(f, ['a', 'b'], restval=u'î')
    >>> w.writerow({'a':'1'})
    >>> w.writerow({'a':'1', 'b':u'ø'})
    >>> w.writerow({'a':u'é'})
    >>> f.seek(0)
    >>> r = DictReader(f, fieldnames=['a'], restkey='r')
    >>> r.next() == {'a':u'1', 'r':[u"î"]}
    True
    >>> r.next() == {'a':u'1', 'r':[u"ø"]}
    True
    >>> r.next() == {'a':u'é', 'r':[u"î"]}
    """
    def __init__(self, csvfile, fieldnames, restval='', extrasaction='raise', dialect='excel', encoding='utf-8', *args, **kwds):
        self.fieldnames = fieldnames
        self.encoding = encoding
        self.restval = restval
        self.writer = csv.DictWriter(csvfile, fieldnames, restval, extrasaction, dialect, *args, **kwds)

    def _stringify(self, s, encoding):
        if type(s) == unicode:
            return s.encode(encoding)
        elif isinstance(s, (int, float)):
            pass  # let csv.QUOTE_NONNUMERIC do its thing.
        elif type(s) != str:
            s = str(s)
        return s

    def writeheader(self):
        header = dict([(item, item) for item in self.fieldnames])
        self.writerow(header)

    def writerow(self, d):
        for fieldname in self.fieldnames:
            if fieldname in d:
                d[fieldname] = self._stringify(d[fieldname], self.encoding)
            else:
                d[fieldname] = self._stringify(self.restval, self.encoding)
        self.writer.writerow(d)<|MERGE_RESOLUTION|>--- conflicted
+++ resolved
@@ -5,11 +5,7 @@
 import csv
 import datetime
 import decimal
-<<<<<<< HEAD
-=======
 import inspect
-import json
->>>>>>> 20b8d370
 import types
 from django.utils import simplejson as json
 
